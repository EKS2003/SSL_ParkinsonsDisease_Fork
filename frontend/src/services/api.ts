<<<<<<< HEAD
const API_BASE_URL = "http://localhost:8000";
=======
import { AVAILABLE_TESTS, Test, TestIndicator } from '@/types/patient';

const API_BASE_URL = 'http://localhost:8000'; //not using docker if you are swich back to 8000

type TestType = Test['type'];
type TestStatus = Test['status'];

const TEST_METADATA: Record<TestType, { name: string; description: string }> = AVAILABLE_TESTS.reduce(
  (acc, test) => {
    acc[test.id] = { name: test.name, description: test.description };
    return acc;
  },
  {
    'stand-and-sit': { name: 'Stand and Sit Test', description: 'Measures sit-to-stand motor function' },
    'finger-tapping': { name: 'Finger Tapping Test', description: 'Measures rapid finger dexterity' },
    'fist-open-close': { name: 'Fist Open and Close Test', description: 'Assesses hand opening and closing cycles' },
  } as Record<TestType, { name: string; description: string }>,
);

const STATUS_INDICATORS: Record<TestStatus, TestIndicator> = {
  completed: {
    color: 'success',
    label: 'Completed',
    description: 'Recording captured successfully.',
  },
  'in-progress': {
    color: 'warning',
    label: 'In Progress',
    description: 'Recording underway. Metrics may still be processing.',
  },
  pending: {
    color: 'muted',
    label: 'Pending',
    description: 'Test scheduled but no recording available yet.',
  },
};

const KNOWN_TEST_TYPES: readonly TestType[] = ['stand-and-sit', 'finger-tapping', 'fist-open-close'] as const;

export function normalizeBirthDate(value: string): string {
  if (!value) return '';
  const trimmed = value.trim();
  if (!trimmed) return '';

  const isoMatch = trimmed.match(/^(\d{4})[\/-](\d{2})[\/-](\d{2})$/);
  if (isoMatch) {
    return `${isoMatch[1]}-${isoMatch[2]}-${isoMatch[3]}`;
  }

  const parsed = new Date(trimmed);
  if (Number.isNaN(parsed.getTime())) return '';

  const year = parsed.getUTCFullYear();
  const month = String(parsed.getUTCMonth() + 1).padStart(2, '0');
  const day = String(parsed.getUTCDate()).padStart(2, '0');
  return `${year}-${month}-${day}`;
}

//remove later
const calculateAge = (birthDate: string): number => {
  const normalized = normalizeBirthDate(birthDate);
  if (!normalized) return 0;

  const [yearStr, monthStr, dayStr] = normalized.split('-');
  const year = Number(yearStr);
  const month = Number(monthStr);
  const day = Number(dayStr);

  if (!year || !month || !day) return 0;

  const today = new Date();
  let age = today.getFullYear() - year;
  const monthDiff = today.getMonth() + 1 - month;

  if (monthDiff < 0 || (monthDiff === 0 && today.getDate() < day)) {
    age--;
  }
  
  return Math.max(0, age);
};
>>>>>>> 756daecf

// Types for backend API
interface BackendLabResultEntry {
  id?: string;
  date: string;
  results: string;
  added_by?: string;
}

interface BackendDoctorNoteEntry {
  id?: string;
  date: string;
  note: string;
  added_by?: string;
}

interface BackendPatient {
  patient_id: string;
  name: string;
  birthDate: string;
  height: number;
  weight: number;
  severity: string;
  lab_results_history?: BackendLabResultEntry[];
  doctors_notes_history?: BackendDoctorNoteEntry[];
  latest_lab_result?: BackendLabResultEntry | null;
  latest_doctor_note?: BackendDoctorNoteEntry | null;
}

type IndicatorColor = TestIndicator['color'];

interface BackendTestIndicator {
  color?: string | null;
  label?: string | null;
  description?: string | null;
}

interface BackendDtwMetrics {
  distance?: number | string | null;
  avg_step_cost?: number | string | null;
  similarity?: number | string | null;
  session_id?: string | null;
  artifacts_dir?: string | null;
  artifacts?: { dir?: string | null } | null;
}

interface BackendTestEntry {
  id?: string | null;
  test_id?: string | null;
  test_name?: string | null;
  display_name?: string | null;
  name?: string | null;
  date?: string | null;
  status?: string | null;
  recording_file?: string | null;
  recording_url?: string | null;
  summary_available?: boolean | null;
  frame_count?: number | string | null;
  fps?: number | string | null;
  dtw?: BackendDtwMetrics | null;
  indicator?: BackendTestIndicator | null;
  patient_id?: string | null;
  model?: string | null;
}

interface BackendPatientCreate {
  name: string;
  age: number;
  birthDate: string;
  height: string;
  weight: string;
<<<<<<< HEAD
  lab_results?: string;
  doctors_notes?: string;
=======
>>>>>>> 756daecf
  severity: string;
  lab_results_history?: BackendLabResultEntry[];
  doctors_notes_history?: BackendDoctorNoteEntry[];
}

interface BackendPatientUpdate {
  name?: string;
  age?: number;
  birthDate?: string;
  height?: string;
  weight?: string;
  severity?: string;
  lab_results_history?: BackendLabResultEntry[];
  doctors_notes_history?: BackendDoctorNoteEntry[];
}

interface ApiResponse<T> {
  success: boolean;
  data?: T;
  error?: string;
}

const normalizeTestKey = (value?: string | null): string => {
  if (!value) return '';
  return value.trim().toLowerCase().replace(/[_\s]+/g, '-');
};

const resolveTestType = (value?: string | null): TestType => {
  const normalized = normalizeTestKey(value);
  if ((KNOWN_TEST_TYPES as readonly string[]).includes(normalized as TestType)) {
    return normalized as TestType;
  }
  if (normalized === 'finger-taping') {
    return 'finger-tapping';
  }
  return 'stand-and-sit';
};

const resolveTestStatus = (value?: string | null, hasRecording: boolean = false): TestStatus => {
  const normalized = (value || '').trim().toLowerCase();
  if (normalized === 'completed' || normalized === 'in-progress' || normalized === 'pending') {
    return normalized as TestStatus;
  }
  return hasRecording ? 'completed' : 'pending';
};

const toDate = (value?: string | null): Date => {
  if (!value) return new Date();
  const parsed = new Date(value);
  return Number.isNaN(parsed.getTime()) ? new Date() : parsed;
};

const isIndicatorColor = (value: string): value is IndicatorColor => {
  return ['success', 'warning', 'destructive', 'muted'].includes(value);
};

const normalizeIndicator = (status: TestStatus, indicator?: BackendTestIndicator | null): TestIndicator => {
  const base = { ...STATUS_INDICATORS[status] };
  if (!indicator) {
    return base;
  }
  if (indicator.color && typeof indicator.color === 'string' && isIndicatorColor(indicator.color)) {
    base.color = indicator.color;
  }
  if (indicator.label && typeof indicator.label === 'string') {
    base.label = indicator.label;
  }
  if (indicator.description && typeof indicator.description === 'string') {
    base.description = indicator.description;
  }
  return base;
};

const resolveRecordingPaths = (recordingUrl?: string | null, recordingFile?: string | null) => {
  let absolute: string | undefined;
  let relative: string | undefined;

  if (recordingUrl) {
    if (recordingUrl.startsWith('http://') || recordingUrl.startsWith('https://')) {
      absolute = recordingUrl;
    } else {
      relative = recordingUrl.startsWith('/') ? recordingUrl : `/${recordingUrl}`;
      absolute = `${API_BASE_URL}${relative}`;
    }
  } else if (recordingFile) {
    const sanitized = recordingFile.replace(/^\/+/, '');
    relative = `/recordings/${sanitized}`;
    absolute = `${API_BASE_URL}${relative}`;
  }

  return { relative, absolute };
};

const parseNumber = (value: number | string | null | undefined): number | null => {
  if (value === null || value === undefined) return null;
  if (typeof value === 'number') {
    return Number.isFinite(value) ? value : null;
  }
  const parsed = Number(value);
  return Number.isFinite(parsed) ? parsed : null;
};

const convertBackendTestToFrontend = (patientId: string, entry: BackendTestEntry): Test => {
  const testType = resolveTestType(entry.test_name || entry.name || entry.display_name);
  const metadata = TEST_METADATA[testType];
  const recordingPaths = resolveRecordingPaths(entry.recording_url, entry.recording_file);
  const hasRecording = Boolean(recordingPaths.absolute);
  const status = resolveTestStatus(entry.status, hasRecording);
  const indicator = normalizeIndicator(status, entry.indicator);
  const testDate = toDate(entry.date);

  const dtwMetrics = entry.dtw || null;
  const similarity = dtwMetrics ? parseNumber(dtwMetrics.similarity) : null;
  const distance = dtwMetrics ? parseNumber(dtwMetrics.distance) : null;

  const rawId = entry.test_id || entry.id || entry.recording_file || `${testType}-${testDate.getTime()}`;
  const sanitizedId = String(rawId).replace(/\s+/g, '-');

  return {
    id: sanitizedId,
    patientId,
    name: entry.display_name || entry.name || metadata?.name || 'Motor Test',
    type: testType,
    date: testDate,
    status,
    videoUrl: recordingPaths.absolute,
    recordingUrl: recordingPaths.absolute ?? recordingPaths.relative,
    recordingFile: entry.recording_file || undefined,
    summaryAvailable: entry.summary_available ?? hasRecording,
    frameCount: parseNumber(entry.frame_count),
    fps: parseNumber(entry.fps),
    similarity,
    distance,
    dtwSessionId: dtwMetrics && typeof dtwMetrics.session_id === 'string' ? dtwMetrics.session_id : null,
    indicator,
    results: undefined,
  };
};

// Convert backend patient to frontend patient
const convertBackendToFrontend = (backendPatient: BackendPatient) => {
  // Handle undefined or null name
<<<<<<< HEAD
  const name = backendPatient.name || "";
  const nameParts = name.split(" ");
  const firstName = nameParts[0] || "";
  const lastName = nameParts.slice(1).join(" ") || "";

  // Debug logging (commented out)
  // console.log('Converting backend patient:', backendPatient.patient_id);
  // console.log('Doctor notes history:', backendPatient.doctors_notes_history);
  // console.log('Legacy doctor notes:', backendPatient.doctors_notes);
=======
  const name = backendPatient.name || '';
  const nameParts = name.split(' ');
  const firstName = nameParts[0] || '';
  const lastName = nameParts.slice(1).join(' ') || '';
  const normalizedBirthDate = normalizeBirthDate(backendPatient.birthDate);
  const doctorNotesHistoryRaw = backendPatient.doctors_notes_history || [];
  const labResultsHistoryRaw = backendPatient.lab_results_history || [];

  const doctorNotesHistory = doctorNotesHistoryRaw.map(entry => ({
    id: entry.id || `note_${Date.now()}`,
    date: new Date(entry.date),
    note: entry.note,
    addedBy: entry.added_by || 'Unknown',
  }));

  const labResultsHistory = labResultsHistoryRaw.map(entry => ({
    id: entry.id || `lab_${Date.now()}`,
    date: new Date(entry.date),
    results: entry.results,
    addedBy: entry.added_by || 'Unknown',
  }));

  const latestDoctorNoteBackend = backendPatient.latest_doctor_note || doctorNotesHistoryRaw
    .slice()
    .sort((a, b) => new Date(b.date).getTime() - new Date(a.date).getTime())[0];

  const latestLabResultBackend = backendPatient.latest_lab_result || labResultsHistoryRaw
    .slice()
    .sort((a, b) => new Date(b.date).getTime() - new Date(a.date).getTime())[0];

  const latestDoctorNote = latestDoctorNoteBackend
    ? {
        id: latestDoctorNoteBackend.id || `note_${Date.now()}`,
        date: new Date(latestDoctorNoteBackend.date),
        note: latestDoctorNoteBackend.note,
        addedBy: latestDoctorNoteBackend.added_by || 'Unknown',
      }
    : undefined;

  const latestLabResult = latestLabResultBackend
    ? {
        id: latestLabResultBackend.id || `lab_${Date.now()}`,
        date: new Date(latestLabResultBackend.date),
        results: latestLabResultBackend.results,
        addedBy: latestLabResultBackend.added_by || 'Unknown',
      }
    : undefined;

  const lastVisit = latestDoctorNote?.date ?? null;
  const primaryPhysician = latestDoctorNote?.addedBy?.trim() || null;
>>>>>>> 756daecf

  return {
    id: backendPatient.patient_id || "",
    firstName,
    lastName,
<<<<<<< HEAD
    recordNumber: backendPatient.patient_id || "", // Using patient_id as record number
    birthDate: backendPatient.birthDate || "",
    height: `${backendPatient.height || 0} cm`,
    weight: `${backendPatient.weight || 0} kg`,
    labResults: backendPatient.lab_results,
    doctorNotes: backendPatient.doctors_notes || "",
    labResultsHistory: (backendPatient.lab_results_history || []).map(
      (entry) => ({
        id: entry.id,
        date: new Date(entry.date),
        results: entry.results,
        addedBy: entry.added_by,
      })
    ),
    doctorNotesHistory: (backendPatient.doctors_notes_history || []).map(
      (entry) => ({
        id: entry.id,
        date: new Date(entry.date),
        note: entry.note,
        addedBy: entry.added_by,
      })
    ),
    severity: mapSeverity(backendPatient.severity || "low"),
    createdAt: new Date(), // Backend doesn't provide this, using current date
    updatedAt: new Date(), // Backend doesn't provide this, using current date
=======
    recordNumber: backendPatient.patient_id || '', // Using patient_id as record number
    birthDate: normalizedBirthDate || backendPatient.birthDate || '',
    height: `${backendPatient.height || 0} cm`,
    weight: `${backendPatient.weight || 0} kg`,
    labResults: latestLabResult?.results || '',
    doctorNotes: latestDoctorNote?.note || '',
    labResultsHistory,
    doctorNotesHistory,
    severity: mapSeverity(backendPatient.severity || 'low'),
    lastVisit,
    primaryPhysician,
    createdAt: lastVisit ?? new Date(), // Backend doesn't provide this, approximated from last visit
    updatedAt: lastVisit ?? new Date(), // Backend doesn't provide this, approximated from last visit
>>>>>>> 756daecf
  };
};

// Convert frontend patient to backend format
<<<<<<< HEAD
const convertFrontendToBackend = (
  frontendPatient: any
): BackendPatientCreate => {
  const fullName = `${frontendPatient.firstName || ""} ${
    frontendPatient.lastName || ""
  }`.trim();

  const heightStr = (frontendPatient.height || "").replace(/[^\d.]/g, "");
  const weightStr = (frontendPatient.weight || "").replace(/[^\d.]/g, "");

  return {
    name: fullName,
    birthDate: frontendPatient.birthDate,
    height: heightStr || "0",
    weight: weightStr || "0",
    lab_results: frontendPatient.labResults,
    doctors_notes: frontendPatient.doctorNotes || "",
    severity: frontendPatient.severity,
=======
const convertFrontendToBackend = (frontendPatient: any): BackendPatientCreate => {
  const fullName = `${frontendPatient.firstName || ''} ${frontendPatient.lastName || ''}`.trim();
  
  const heightStr = (frontendPatient.height || '').replace(/[^\d.]/g, '');
  const weightStr = (frontendPatient.weight || '').replace(/[^\d.]/g, '');
  const normalizedBirthDate = normalizeBirthDate(frontendPatient.birthDate);
  
  const ensureISODate = (value: any): string => {
    if (value instanceof Date) return value.toISOString();
    const parsed = new Date(value);
    return Number.isNaN(parsed.getTime()) ? new Date().toISOString() : parsed.toISOString();
  };

  const labResultsHistory: BackendLabResultEntry[] = (frontendPatient.labResultsHistory || []).map((entry: any) => ({
    id: entry.id,
    date: ensureISODate(entry.date),
    results: entry.results,
    added_by: entry.addedBy,
  }));

  const doctorNotesHistory: BackendDoctorNoteEntry[] = (frontendPatient.doctorNotesHistory || []).map((entry: any) => ({
    id: entry.id,
    date: ensureISODate(entry.date),
    note: entry.note,
    added_by: entry.addedBy,
  }));

  const trimmedLabResults = (frontendPatient.labResults || '').trim();
  if (trimmedLabResults && labResultsHistory.length === 0) {
    labResultsHistory.push({
      id: `lab_${Date.now()}`,
      date: new Date().toISOString(),
      results: trimmedLabResults,
      added_by: frontendPatient.primaryPhysician || 'Unknown',
    });
  }

  const trimmedDoctorNotes = (frontendPatient.doctorNotes || '').trim();
  if (trimmedDoctorNotes && doctorNotesHistory.length === 0) {
    doctorNotesHistory.push({
      id: `note_${Date.now()}`,
      date: new Date().toISOString(),
      note: trimmedDoctorNotes,
      added_by: frontendPatient.primaryPhysician || 'Unknown',
    });
  }

  return {
    name: fullName,
    age: calculateAge(normalizedBirthDate || frontendPatient.birthDate), // Use your existing function
    birthDate: normalizedBirthDate || frontendPatient.birthDate,
    height: heightStr || '0',
    weight: weightStr || '0',
    severity: mapSeverityToBackend(frontendPatient.severity),
    lab_results_history: labResultsHistory,
    doctors_notes_history: doctorNotesHistory,
>>>>>>> 756daecf
  };
};

// Map severity from backend to frontend
<<<<<<< HEAD
export const mapSeverity = (
  backendSeverity: string
): "Stage 1" | "Stage 2" | "Stage 3" | "Stage 4" | "Stage 5" => {
  switch (backendSeverity.toLowerCase()) {
    case "mild":
      return "Stage 1";
    case "medium":
      return "Stage 2";
    case "severe":
      return "Stage 4";
    case "low":
      return "Stage 1";
    case "high":
      return "Stage 5";
    case "stage 1":
      return "Stage 1";
    case "stage 2":
      return "Stage 2";
    case "stage 3":
      return "Stage 3";
    case "stage 4":
      return "Stage 4";
    case "stage 5":
      return "Stage 5";
    default:
      return "Stage 1";
  }
};

// Map severity from frontend to backend
=======
export const mapSeverity = (backendSeverity: string): 'Stage 1' | 'Stage 2' | 'Stage 3' | 'Stage 4' | 'Stage 5' => {
  const normalized = (backendSeverity || '').trim().toLowerCase();
  const mapping: Record<string, 'Stage 1' | 'Stage 2' | 'Stage 3' | 'Stage 4' | 'Stage 5'> = {
    'stage 1': 'Stage 1',
    'stage 2': 'Stage 2',
    'stage 3': 'Stage 3',
    'stage 4': 'Stage 4',
    'stage 5': 'Stage 5',
    'low': 'Stage 1',
    'mild': 'Stage 2',
    'medium': 'Stage 3',
    'moderate': 'Stage 3',
    'high': 'Stage 4',
    'severe': 'Stage 5',
  };

  return mapping[normalized] ?? 'Stage 1';
};

// Map severity from frontend to backend
const mapSeverityToBackend = (frontendSeverity: string): string => {
  const normalized = (frontendSeverity || '').trim().toLowerCase();
  const mapping: Record<string, string> = {
    'stage 1': 'Stage 1',
    'stage 2': 'Stage 2',
    'stage 3': 'Stage 3',
    'stage 4': 'Stage 4',
    'stage 5': 'Stage 5',
    'low': 'Stage 1',
    'mild': 'Stage 2',
    'medium': 'Stage 3',
    'moderate': 'Stage 3',
    'high': 'Stage 4',
    'severe': 'Stage 5',
  };

  return mapping[normalized] ?? 'Stage 1';
};
>>>>>>> 756daecf

// API service class
class ApiService {
  private baseUrl: string;

  constructor(baseUrl: string = API_BASE_URL) {
    this.baseUrl = baseUrl;
  }

  private async request<T>(
    endpoint: string,
    options: RequestInit = {}
  ): Promise<ApiResponse<T>> {
    try {
      const url = `${this.baseUrl}${endpoint}`;

      const response = await fetch(url, {
        headers: {
          "Content-Type": "application/json",
          ...options.headers,
        },
        ...options,
      });

      if (!response.ok) {
        const errorData = await response.json().catch(() => ({}));
        console.error("API Error Response:", errorData);
        console.error("Error Response Type:", typeof errorData);
        console.error("Error Detail Type:", typeof errorData.detail);
        console.error("Full Error Object:", JSON.stringify(errorData, null, 2));

        let errorMessage = `HTTP error! status: ${response.status}`;

        if (errorData.detail) {
          if (Array.isArray(errorData.detail)) {
            // Handle validation error array
            errorMessage = errorData.detail
              .map((err: any) => {
                const field = err.loc?.join(".") || "field";
                return `${field}: ${err.msg}`;
              })
              .join(", ");
          } else if (typeof errorData.detail === "object") {
            // Handle nested error object
            errorMessage = JSON.stringify(errorData.detail);
          } else {
            errorMessage = errorData.detail;
          }
        } else if (errorData.message) {
          errorMessage = errorData.message;
        }

        throw new Error(errorMessage);
      }

      const data = await response.json();
      return { success: true, data };
    } catch (error) {
      console.error("API request failed:", error);
      return {
        success: false,
        error:
          error instanceof Error ? error.message : "Unknown error occurred",
      };
    }
  }

  // Get all patients
  async getPatients(
    skip: number = 0,
    limit: number = 100
  ): Promise<ApiResponse<any[]>> {
    const response = await this.request<{
      patients: BackendPatient[];
      total: number;
    }>(`/patients/?skip=${skip}&limit=${limit}`);

    if (response.success && response.data) {
      const convertedPatients = response.data.patients.map(
        convertBackendToFrontend
      );
      return { success: true, data: convertedPatients };
    }

    return { success: false, error: response.error };
  }

  // Get single patient
  async getPatient(patientId: string): Promise<ApiResponse<any>> {
    const response = await this.request<
      { patient: BackendPatient } | BackendPatient
    >(`/patients/${patientId}`);

    if (response.success && response.data) {
      // Handle the nested patient structure from the backend
      const patientData =
        "patient" in response.data ? response.data.patient : response.data;
      const convertedPatient = convertBackendToFrontend(patientData);
      return { success: true, data: convertedPatient };
    }

    return { success: false, error: response.error };
  }

  // Create new patient
  async createPatient(patientData: any): Promise<ApiResponse<any>> {
    const backendData = convertFrontendToBackend(patientData);

    const response = await this.request<BackendPatient>("/patients/", {
      method: "POST",
      body: JSON.stringify(backendData),
    });

    if (response.success && response.data) {
      const convertedPatient = convertBackendToFrontend(response.data);
      return { success: true, data: convertedPatient };
    }

    return response;
  }

  // Update patient
  async updatePatient(
    patientId: string,
    updateData: any
  ): Promise<ApiResponse<any>> {
    const backendData: BackendPatientUpdate = {};

    console.log("Update patient input data:", updateData);

    if (updateData.firstName || updateData.lastName) {
      const fullName = `${updateData.firstName || ""} ${
        updateData.lastName || ""
      }`.trim();
      backendData.name = fullName;
    }
<<<<<<< HEAD

    if (updateData.age !== undefined) backendData.birthDate = updateData.age;
=======
    
    if (updateData.birthDate !== undefined) {
      const normalized = normalizeBirthDate(updateData.birthDate);
      backendData.birthDate = normalized || updateData.birthDate;
      backendData.age = calculateAge(normalized || updateData.birthDate); // Use your existing function
    }
    
>>>>>>> 756daecf
    if (updateData.height) {
      const heightStr = updateData.height.replace(/[^\d.]/g, "");
      backendData.height = heightStr || "0";
    }
    if (updateData.weight) {
      const weightStr = updateData.weight.replace(/[^\d.]/g, "");
      backendData.weight = weightStr || "0";
    }
<<<<<<< HEAD
    if (updateData.labResults) {
      try {
        backendData.lab_results = JSON.parse(updateData.labResults);
      } catch (error) {
        console.error("Error parsing labResults:", error);
        backendData.lab_results = { notes: updateData.labResults };
      }
    }
    if (updateData.doctorNotes !== undefined)
      backendData.doctors_notes = updateData.doctorNotes;
=======
    const ensureISODate = (value: any): string => {
      if (value instanceof Date) return value.toISOString();
      const parsed = new Date(value);
      return Number.isNaN(parsed.getTime()) ? new Date().toISOString() : parsed.toISOString();
    };

    if (updateData.labResultsHistory) {
      backendData.lab_results_history = updateData.labResultsHistory.map((entry: any) => ({
        id: entry.id,
        date: ensureISODate(entry.date),
        results: entry.results,
        added_by: entry.addedBy,
      }));
    } else if (typeof updateData.labResults === 'string' && updateData.labResults.trim()) {
      backendData.lab_results_history = [{
        id: `lab_${Date.now()}`,
        date: new Date().toISOString(),
        results: updateData.labResults.trim(),
        added_by: updateData.primaryPhysician || 'Unknown',
      }];
    }

    if (updateData.doctorNotesHistory) {
      backendData.doctors_notes_history = updateData.doctorNotesHistory.map((entry: any) => ({
        id: entry.id,
        date: ensureISODate(entry.date),
        note: entry.note,
        added_by: entry.addedBy,
      }));
    } else if (typeof updateData.doctorNotes === 'string' && updateData.doctorNotes.trim()) {
      backendData.doctors_notes_history = [{
        id: `note_${Date.now()}`,
        date: new Date().toISOString(),
        note: updateData.doctorNotes.trim(),
        added_by: updateData.primaryPhysician || 'Unknown',
      }];
    }
>>>>>>> 756daecf
    if (updateData.severity) {
      const mappedSeverity = updateData.severity;
      console.log(
        "Severity mapping:",
        updateData.severity,
        "->",
        mappedSeverity
      );
      backendData.severity = mappedSeverity;
    }

<<<<<<< HEAD
    console.log("Backend update data:", backendData);
    console.log("Data types:", {
      name: typeof backendData.name,
      age: typeof backendData.birthDate,
      height: typeof backendData.height,
      weight: typeof backendData.weight,
      severity: typeof backendData.severity,
=======
            console.log('Backend update data:', backendData);
        console.log('Data types:', {
          name: typeof backendData.name,
          birthDate: typeof backendData.birthDate,
          height: typeof backendData.height,
          weight: typeof backendData.weight,
          severity: typeof backendData.severity
        });

    const response = await this.request<BackendPatient>(`/patients/${patientId}`, {
      method: 'PUT',
      body: JSON.stringify(backendData),
>>>>>>> 756daecf
    });

    const response = await this.request<BackendPatient>(
      `/patients/${patientId}`,
      {
        method: "PUT",
        body: JSON.stringify(backendData),
      }
    );

    if (response.success && response.data) {
      const convertedPatient = convertBackendToFrontend(response.data);
      return { success: true, data: convertedPatient };
    }

    return response;
  }

  // Delete patient
  async deletePatient(patientId: string): Promise<ApiResponse<boolean>> {
    return await this.request<boolean>(`/patients/${patientId}`, {
      method: "DELETE",
    });
  }

  // Search patients
  async searchPatients(query: string): Promise<ApiResponse<any[]>> {
    const response = await this.request<{
      patients: BackendPatient[];
      count: number;
    }>(`/patients/search/${encodeURIComponent(query)}`);

    if (response.success && response.data) {
      const convertedPatients = response.data.patients.map(
        convertBackendToFrontend
      );
      return { success: true, data: convertedPatients };
    }

    return { success: false, error: response.error };
  }

  // Filter patients
  async filterPatients(criteria: {
    minAge?: number;
    maxAge?: number;
    severity?: string;
  }): Promise<ApiResponse<any[]>> {
    const backendCriteria: any = {};

    if (criteria.minAge !== undefined)
      backendCriteria.min_age = criteria.minAge;
    if (criteria.maxAge !== undefined)
      backendCriteria.max_age = criteria.maxAge;
    if (criteria.severity) backendCriteria.severity = criteria.severity;

    const response = await this.request<{
      patients: BackendPatient[];
      count: number;
    }>("/patients/filter/", {
      method: "POST",
      body: JSON.stringify(backendCriteria),
    });

    if (response.success && response.data) {
      const convertedPatients = response.data.patients.map(
        convertBackendToFrontend
      );
      return { success: true, data: convertedPatients };
    }

    return { success: false, error: response.error };
  }

  // Get test history for a patient
<<<<<<< HEAD
  async getPatientTests(patientId: string): Promise<ApiResponse<any[]>> {
    const response = await this.request<{ tests: any[] }>(
      `/patients/${patientId}/tests`
    );
=======
  async getPatientTests(patientId: string): Promise<ApiResponse<Test[]>> {
    const response = await this.request<{ tests: BackendTestEntry[] } | BackendTestEntry[]>(
      `/patients/${patientId}/tests`
    );

>>>>>>> 756daecf
    if (response.success && response.data) {
      const payload = response.data;
      const testsRaw = Array.isArray(payload) ? payload : payload.tests ?? [];
      const converted = testsRaw
        .filter(Boolean)
        .map((entry) => convertBackendTestToFrontend(patientId, entry as BackendTestEntry));
      converted.sort((a, b) => b.date.getTime() - a.date.getTime());
      return { success: true, data: converted };
    }

    return { success: false, error: response.error };
  }

  // Add a test result for a patient
  async addPatientTest(
    patientId: string,
    testData: any
  ): Promise<ApiResponse<boolean>> {
    const response = await this.request<boolean>(
      `/patients/${patientId}/tests`,
      {
        method: "POST",
        body: JSON.stringify(testData),
        headers: { "Content-Type": "application/json" },
      }
    );
    return response;
  }
}

// Export singleton instance
export const apiService = new ApiService();
export default apiService;<|MERGE_RESOLUTION|>--- conflicted
+++ resolved
@@ -1,6 +1,3 @@
-<<<<<<< HEAD
-const API_BASE_URL = "http://localhost:8000";
-=======
 import { AVAILABLE_TESTS, Test, TestIndicator } from '@/types/patient';
 
 const API_BASE_URL = 'http://localhost:8000'; //not using docker if you are swich back to 8000
@@ -81,7 +78,6 @@
   
   return Math.max(0, age);
 };
->>>>>>> 756daecf
 
 // Types for backend API
 interface BackendLabResultEntry {
@@ -153,11 +149,8 @@
   birthDate: string;
   height: string;
   weight: string;
-<<<<<<< HEAD
   lab_results?: string;
   doctors_notes?: string;
-=======
->>>>>>> 756daecf
   severity: string;
   lab_results_history?: BackendLabResultEntry[];
   doctors_notes_history?: BackendDoctorNoteEntry[];
@@ -300,17 +293,6 @@
 // Convert backend patient to frontend patient
 const convertBackendToFrontend = (backendPatient: BackendPatient) => {
   // Handle undefined or null name
-<<<<<<< HEAD
-  const name = backendPatient.name || "";
-  const nameParts = name.split(" ");
-  const firstName = nameParts[0] || "";
-  const lastName = nameParts.slice(1).join(" ") || "";
-
-  // Debug logging (commented out)
-  // console.log('Converting backend patient:', backendPatient.patient_id);
-  // console.log('Doctor notes history:', backendPatient.doctors_notes_history);
-  // console.log('Legacy doctor notes:', backendPatient.doctors_notes);
-=======
   const name = backendPatient.name || '';
   const nameParts = name.split(' ');
   const firstName = nameParts[0] || '';
@@ -361,39 +343,11 @@
 
   const lastVisit = latestDoctorNote?.date ?? null;
   const primaryPhysician = latestDoctorNote?.addedBy?.trim() || null;
->>>>>>> 756daecf
 
   return {
     id: backendPatient.patient_id || "",
     firstName,
     lastName,
-<<<<<<< HEAD
-    recordNumber: backendPatient.patient_id || "", // Using patient_id as record number
-    birthDate: backendPatient.birthDate || "",
-    height: `${backendPatient.height || 0} cm`,
-    weight: `${backendPatient.weight || 0} kg`,
-    labResults: backendPatient.lab_results,
-    doctorNotes: backendPatient.doctors_notes || "",
-    labResultsHistory: (backendPatient.lab_results_history || []).map(
-      (entry) => ({
-        id: entry.id,
-        date: new Date(entry.date),
-        results: entry.results,
-        addedBy: entry.added_by,
-      })
-    ),
-    doctorNotesHistory: (backendPatient.doctors_notes_history || []).map(
-      (entry) => ({
-        id: entry.id,
-        date: new Date(entry.date),
-        note: entry.note,
-        addedBy: entry.added_by,
-      })
-    ),
-    severity: mapSeverity(backendPatient.severity || "low"),
-    createdAt: new Date(), // Backend doesn't provide this, using current date
-    updatedAt: new Date(), // Backend doesn't provide this, using current date
-=======
     recordNumber: backendPatient.patient_id || '', // Using patient_id as record number
     birthDate: normalizedBirthDate || backendPatient.birthDate || '',
     height: `${backendPatient.height || 0} cm`,
@@ -407,31 +361,10 @@
     primaryPhysician,
     createdAt: lastVisit ?? new Date(), // Backend doesn't provide this, approximated from last visit
     updatedAt: lastVisit ?? new Date(), // Backend doesn't provide this, approximated from last visit
->>>>>>> 756daecf
   };
 };
 
 // Convert frontend patient to backend format
-<<<<<<< HEAD
-const convertFrontendToBackend = (
-  frontendPatient: any
-): BackendPatientCreate => {
-  const fullName = `${frontendPatient.firstName || ""} ${
-    frontendPatient.lastName || ""
-  }`.trim();
-
-  const heightStr = (frontendPatient.height || "").replace(/[^\d.]/g, "");
-  const weightStr = (frontendPatient.weight || "").replace(/[^\d.]/g, "");
-
-  return {
-    name: fullName,
-    birthDate: frontendPatient.birthDate,
-    height: heightStr || "0",
-    weight: weightStr || "0",
-    lab_results: frontendPatient.labResults,
-    doctors_notes: frontendPatient.doctorNotes || "",
-    severity: frontendPatient.severity,
-=======
 const convertFrontendToBackend = (frontendPatient: any): BackendPatientCreate => {
   const fullName = `${frontendPatient.firstName || ''} ${frontendPatient.lastName || ''}`.trim();
   
@@ -488,43 +421,10 @@
     severity: mapSeverityToBackend(frontendPatient.severity),
     lab_results_history: labResultsHistory,
     doctors_notes_history: doctorNotesHistory,
->>>>>>> 756daecf
   };
 };
 
 // Map severity from backend to frontend
-<<<<<<< HEAD
-export const mapSeverity = (
-  backendSeverity: string
-): "Stage 1" | "Stage 2" | "Stage 3" | "Stage 4" | "Stage 5" => {
-  switch (backendSeverity.toLowerCase()) {
-    case "mild":
-      return "Stage 1";
-    case "medium":
-      return "Stage 2";
-    case "severe":
-      return "Stage 4";
-    case "low":
-      return "Stage 1";
-    case "high":
-      return "Stage 5";
-    case "stage 1":
-      return "Stage 1";
-    case "stage 2":
-      return "Stage 2";
-    case "stage 3":
-      return "Stage 3";
-    case "stage 4":
-      return "Stage 4";
-    case "stage 5":
-      return "Stage 5";
-    default:
-      return "Stage 1";
-  }
-};
-
-// Map severity from frontend to backend
-=======
 export const mapSeverity = (backendSeverity: string): 'Stage 1' | 'Stage 2' | 'Stage 3' | 'Stage 4' | 'Stage 5' => {
   const normalized = (backendSeverity || '').trim().toLowerCase();
   const mapping: Record<string, 'Stage 1' | 'Stage 2' | 'Stage 3' | 'Stage 4' | 'Stage 5'> = {
@@ -563,7 +463,6 @@
 
   return mapping[normalized] ?? 'Stage 1';
 };
->>>>>>> 756daecf
 
 // API service class
 class ApiService {
@@ -700,10 +599,6 @@
       }`.trim();
       backendData.name = fullName;
     }
-<<<<<<< HEAD
-
-    if (updateData.age !== undefined) backendData.birthDate = updateData.age;
-=======
     
     if (updateData.birthDate !== undefined) {
       const normalized = normalizeBirthDate(updateData.birthDate);
@@ -711,7 +606,6 @@
       backendData.age = calculateAge(normalized || updateData.birthDate); // Use your existing function
     }
     
->>>>>>> 756daecf
     if (updateData.height) {
       const heightStr = updateData.height.replace(/[^\d.]/g, "");
       backendData.height = heightStr || "0";
@@ -720,18 +614,6 @@
       const weightStr = updateData.weight.replace(/[^\d.]/g, "");
       backendData.weight = weightStr || "0";
     }
-<<<<<<< HEAD
-    if (updateData.labResults) {
-      try {
-        backendData.lab_results = JSON.parse(updateData.labResults);
-      } catch (error) {
-        console.error("Error parsing labResults:", error);
-        backendData.lab_results = { notes: updateData.labResults };
-      }
-    }
-    if (updateData.doctorNotes !== undefined)
-      backendData.doctors_notes = updateData.doctorNotes;
-=======
     const ensureISODate = (value: any): string => {
       if (value instanceof Date) return value.toISOString();
       const parsed = new Date(value);
@@ -769,7 +651,6 @@
         added_by: updateData.primaryPhysician || 'Unknown',
       }];
     }
->>>>>>> 756daecf
     if (updateData.severity) {
       const mappedSeverity = updateData.severity;
       console.log(
@@ -781,15 +662,6 @@
       backendData.severity = mappedSeverity;
     }
 
-<<<<<<< HEAD
-    console.log("Backend update data:", backendData);
-    console.log("Data types:", {
-      name: typeof backendData.name,
-      age: typeof backendData.birthDate,
-      height: typeof backendData.height,
-      weight: typeof backendData.weight,
-      severity: typeof backendData.severity,
-=======
             console.log('Backend update data:', backendData);
         console.log('Data types:', {
           name: typeof backendData.name,
@@ -799,11 +671,7 @@
           severity: typeof backendData.severity
         });
 
-    const response = await this.request<BackendPatient>(`/patients/${patientId}`, {
-      method: 'PUT',
-      body: JSON.stringify(backendData),
->>>>>>> 756daecf
-    });
+
 
     const response = await this.request<BackendPatient>(
       `/patients/${patientId}`,
@@ -878,18 +746,11 @@
   }
 
   // Get test history for a patient
-<<<<<<< HEAD
-  async getPatientTests(patientId: string): Promise<ApiResponse<any[]>> {
-    const response = await this.request<{ tests: any[] }>(
-      `/patients/${patientId}/tests`
-    );
-=======
   async getPatientTests(patientId: string): Promise<ApiResponse<Test[]>> {
     const response = await this.request<{ tests: BackendTestEntry[] } | BackendTestEntry[]>(
       `/patients/${patientId}/tests`
     );
 
->>>>>>> 756daecf
     if (response.success && response.data) {
       const payload = response.data;
       const testsRaw = Array.isArray(payload) ? payload : payload.tests ?? [];
