import { useState, useEffect } from 'react';
import { useNavigate, useParams, Link } from 'react-router-dom';
import { ArrowLeft, Save, User, Loader2 } from 'lucide-react';
import { Button } from '@/components/ui/button';
import { Input } from '@/components/ui/input';
import { Label } from '@/components/ui/label';
import { Textarea } from '@/components/ui/textarea';
import { Card, CardContent, CardHeader, CardTitle } from '@/components/ui/card';
import { Select, SelectContent, SelectItem, SelectTrigger, SelectValue } from '@/components/ui/select';
import { useToast } from '@/hooks/use-toast';
import { Patient } from '@/types/patient';
<<<<<<< HEAD
import apiService from '@/services/api/api';
import { normalizeBirthDate } from '@/services/api/mappers/testMapper';
=======
import apiService, { normalizeBirthDate } from '@/services/api';
import { calculateAge } from '@/lib/utils';
>>>>>>> b9e4831f

const PatientForm = () => {
  const navigate = useNavigate();
  const { id } = useParams<{ id: string }>();
  const { toast } = useToast();
  const isEditing = !!id;

  const [formData, setFormData] = useState({
    firstName: "",
    lastName: "",
    recordNumber: "",
    birthDate: "",
    height: "",
    weight: "",
    labResults: "",
    doctorNotes: "",
    severity: "" as Patient["severity"],
  });
  // Calculate age from birthDate
  const age = formData.birthDate ? calculateAge(formData.birthDate) : '';
  const [loading, setLoading] = useState(false);

  const handleInputChange = (field: string, value: string) => {
    if (field === 'birthDate') {
      const normalized = normalizeBirthDate(value);
      setFormData(prev => ({ ...prev, [field]: normalized || value }));
      return;
    }
    setFormData(prev => ({ ...prev, [field]: value }));
  };

  // Load patient data if editing
  useEffect(() => {
    if (isEditing && id) {
      loadPatientData();
    }
  }, [isEditing, id]);

  const loadPatientData = async () => {
    try {
      const response = await apiService.getPatient(id!);
      if (response.success && response.data) {
        const patient = response.data;
        setFormData({
          firstName: patient.firstName,
          lastName: patient.lastName,
          recordNumber: patient.recordNumber,
          birthDate: normalizeBirthDate(patient.birthDate) || patient.birthDate.toString(),
          height: patient.height,
          weight: patient.weight,
          labResults: patient.labResults,
          doctorNotes: patient.doctorNotes,
          severity: patient.severity,
        });
      }
    } catch (error) {
      toast({
        title: "Error",
        description: "Failed to load patient data",
        variant: "destructive",
      });
    }
  };

  const handleSubmit = async (e: React.FormEvent) => {
    e.preventDefault();
    setLoading(true);

    if (
      !formData.firstName ||
      !formData.lastName ||
      !formData.recordNumber ||
      !formData.birthDate ||
      !formData.severity
    ) {
      toast({
        title: "Validation Error",
        description: "Please fill in all required fields.",
        variant: "destructive",
      });
      setLoading(false);
      return;
    }

    try {
      const normalizedBirthDate = normalizeBirthDate(formData.birthDate);
      if (!normalizedBirthDate) {
        toast({
          title: "Invalid Birthdate",
          description: "Enter a valid date (e.g., 1980-05-12 or 05/12/1980).",
          variant: "destructive",
        });
        setLoading(false);
        return;
      }

      const patientData = {
        firstName: formData.firstName,
        lastName: formData.lastName,
        recordNumber: formData.recordNumber,
        birthDate: normalizedBirthDate,
        height: formData.height || '170 cm',
        weight: formData.weight || '70 kg',
        labResults: formData.labResults || '{}',
        doctorNotes: formData.doctorNotes || '',
        severity: formData.severity,
        createdAt: new Date(),
        updatedAt: new Date(),
      };

      console.log("Saving patient with data:", patientData);
      console.log("Is editing:", isEditing, "ID:", id);

      let response;
      if (isEditing && id) {
        response = await apiService.updatePatient(id, patientData);
      } else {
        response = await apiService.createPatient(patientData);
      }

      console.log("API response:", response);

      if (response.success) {
        toast({
          title: isEditing ? "Patient Updated" : "Patient Created",
          description: `${formData.firstName} ${formData.lastName} has been ${
            isEditing ? "updated" : "added"
          } successfully.`,
        });
        navigate(isEditing ? `/patient/${id}` : "/");
      } else {
        toast({
          title: "Error",
          description: response.error || "Failed to save patient",
          variant: "destructive",
        });
      }
    } catch (error) {
      console.error("Submission error:", error);
      toast({
        title: "Error",
        description: "Failed to connect to the server",
        variant: "destructive",
      });
    } finally {
      setLoading(false);
    }
  };

  return (
    <div className="min-h-screen bg-background">
      {/* Header */}
      <div className="border-b bg-card shadow-card">
        <div className="container mx-auto px-6 py-6">
          <div className="flex items-center justify-between">
            <div className="flex items-center space-x-4">
              <Link to={isEditing ? `/patient/${id}` : "/"}>
                <Button variant="outline" size="sm">
                  <ArrowLeft className="mr-2 h-4 w-4" />
                  {isEditing ? "Back to Patient" : "Back to Patients"}
                </Button>
              </Link>
              <div>
                <h1 className="text-3xl font-bold text-foreground">
                  {isEditing ? "Edit Patient" : "Add New Patient"}
                </h1>
                <p className="text-muted-foreground mt-1">
                  {isEditing
                    ? "Update patient information"
                    : "Enter patient details to create a new record"}
                </p>
              </div>
            </div>
          </div>
        </div>
      </div>

      {/* Form */}
      <div className="container mx-auto px-6 py-8">
        <div className="max-w-2xl mx-auto">
          <Card>
            <CardHeader>
              <CardTitle className="flex items-center">
                <User className="mr-2 h-5 w-5" />
                Patient Information
              </CardTitle>
            </CardHeader>
            <CardContent>
              <form onSubmit={handleSubmit} className="space-y-6">
                {/* Basic Information */}
                <div className="grid grid-cols-1 md:grid-cols-2 gap-6">
                  <div className="space-y-2">
                    <Label htmlFor="firstName">First Name *</Label>
                    <Input
                      id="firstName"
                      placeholder="Enter first name"
                      value={formData.firstName}
                      onChange={(e) =>
                        handleInputChange("firstName", e.target.value)
                      }
                      required
                    />
                  </div>

                  <div className="space-y-2">
                    <Label htmlFor="lastName">Last Name *</Label>
                    <Input
                      id="lastName"
                      placeholder="Enter last name"
                      value={formData.lastName}
                      onChange={(e) =>
                        handleInputChange("lastName", e.target.value)
                      }
                      required
                    />
                  </div>

                  <div className="space-y-2">
                    <Label htmlFor="recordNumber">Record Number *</Label>
                    <Input
                      id="recordNumber"
                      placeholder="e.g., P001"
                      value={formData.recordNumber}
                      onChange={(e) =>
                        handleInputChange("recordNumber", e.target.value)
                      }
                      required
                    />
                  </div>

                  <div className="space-y-2">
                    <Label htmlFor="birthDate">Birthdate *</Label>
                    <Input
                      id="birthDate"
                      type="date"
                      placeholder="YYYY-MM-DD"
                      value={formData.birthDate}
                      onChange={(e) => handleInputChange('birthDate', e.target.value)}
                      required
                    />
                  </div>
                  {/* <div className="space-y-2">
                    <Label htmlFor="age">Age</Label>
                    <Input
                      id="age"
                      value={age}
                      readOnly
                      disabled
                    />
                  </div> */}

                  <div className="space-y-2">
                    <Label htmlFor="height">Height</Label>
                    <Input
                      id="height"
                      placeholder="e.g., 5'8&quot;"
                      value={formData.height}
                      onChange={(e) =>
                        handleInputChange("height", e.target.value)
                      }
                    />
                  </div>

                  <div className="space-y-2">
                    <Label htmlFor="weight">Weight</Label>
                    <Input
                      id="weight"
                      placeholder="e.g., 170 lbs"
                      value={formData.weight}
                      onChange={(e) =>
                        handleInputChange("weight", e.target.value)
                      }
                    />
                  </div>
                </div>

                {/* Severity */}
                <div className="space-y-2">
                  <Label htmlFor="severity">Parkinson's Severity *</Label>
                  <Select
                    value={formData.severity}
                    onValueChange={(value) =>
                      handleInputChange("severity", value)
                    }
                  >
                    <SelectTrigger>
                      <SelectValue placeholder="Select severity level" />
                    </SelectTrigger>
                    <SelectContent>
                      <SelectItem value="Stage 1">Stage 1</SelectItem>
                      <SelectItem value="Stage 2">Stage 2</SelectItem>
                      <SelectItem value="Stage 3">Stage 3</SelectItem>
                      <SelectItem value="Stage 4">Stage 4</SelectItem>
                      <SelectItem value="Stage 5">Stage 5</SelectItem>
                    </SelectContent>
                  </Select>
                </div>

                {/* Lab Results */}
                <div className="space-y-2">
                  <Label htmlFor="labResults">Lab Results</Label>
                  <Textarea
                    id="labResults"
                    placeholder="Enter lab results and findings..."
                    value={formData.labResults}
                    onChange={(e) =>
                      handleInputChange("labResults", e.target.value)
                    }
                    rows={3}
                  />
                </div>

                {/* Doctor's Notes */}
                <div className="space-y-2">
                  <Label htmlFor="doctorNotes">Doctor's Notes</Label>
                  <Textarea
                    id="doctorNotes"
                    placeholder="Enter clinical observations, treatment notes, etc..."
                    value={formData.doctorNotes}
                    onChange={(e) =>
                      handleInputChange("doctorNotes", e.target.value)
                    }
                    rows={4}
                  />
                </div>

                {/* Submit Button */}
                <div className="flex justify-end space-x-4 pt-6">
                  <Link to={isEditing ? `/patient/${id}` : "/"}>
                    <Button variant="outline" disabled={loading}>
                      Cancel
                    </Button>
                  </Link>
                  <Button
                    type="submit"
                    className="bg-primary hover:bg-primary-hover text-primary-foreground"
                    disabled={loading}
                  >
                    {loading ? (
                      <Loader2 className="mr-2 h-4 w-4 animate-spin" />
                    ) : (
                      <Save className="mr-2 h-4 w-4" />
                    )}
                    {loading
                      ? "Saving..."
                      : isEditing
                      ? "Update Patient"
                      : "Create Patient"}
                  </Button>
                </div>
              </form>
            </CardContent>
          </Card>
        </div>
      </div>
    </div>
  );
};

export default PatientForm;<|MERGE_RESOLUTION|>--- conflicted
+++ resolved
@@ -9,13 +9,8 @@
 import { Select, SelectContent, SelectItem, SelectTrigger, SelectValue } from '@/components/ui/select';
 import { useToast } from '@/hooks/use-toast';
 import { Patient } from '@/types/patient';
-<<<<<<< HEAD
 import apiService from '@/services/api/api';
 import { normalizeBirthDate } from '@/services/api/mappers/testMapper';
-=======
-import apiService, { normalizeBirthDate } from '@/services/api';
-import { calculateAge } from '@/lib/utils';
->>>>>>> b9e4831f
 
 const PatientForm = () => {
   const navigate = useNavigate();
