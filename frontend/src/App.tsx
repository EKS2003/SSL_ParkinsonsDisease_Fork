--- conflicted
+++ resolved
@@ -12,12 +12,9 @@
 import NotFound from "./pages/NotFound";
 import Login from "./pages/Login";
 import Register from "./pages/Register";
-<<<<<<< HEAD
 import Home from "./pages/Home";
-=======
 import Profile from "./pages/Profile";
 import Welcome from "./pages/Welcome";
->>>>>>> 3c4c703d
 
 const queryClient = new QueryClient();
 
