--- conflicted
+++ resolved
@@ -58,11 +58,19 @@
     allow_headers=["*"],
 )
 
-<<<<<<< HEAD
 SECRET_KEY = "stupid_hash_for_now"
 ALGO = "HS256"
 ACCESS_MIN = 30
-=======
+
+pwd = CryptContext(schemes=["bcrypt"], deprecated="auto")
+oauth2_scheme = OAuth2PasswordBearer(tokenUrl="token")
+
+def authenticate(username: str, password: str) -> User | None:
+    try:
+        with SessionLocal() as session:
+            user = session.query(User).filter_by(username=username).first()
+            if user and pwd.verify(password, user.hashed_password):
+                return user
 # ============ Models ============
 
 
@@ -212,19 +220,36 @@
                         "handedness": handed[i] if i < len(handed) else None
                     })
             return out
->>>>>>> 756daecf
-
-pwd = CryptContext(schemes=["bcrypt"], deprecated="auto")
-oauth2_scheme = OAuth2PasswordBearer(tokenUrl="token")
-
-def authenticate(username: str, password: str) -> User | None:
-    try:
-<<<<<<< HEAD
-        with SessionLocal() as session:
-            user = session.query(User).filter_by(username=username).first()
-            if user and pwd.verify(password, user.hashed_password):
-                return user
-=======
+
+        elif self.model == "pose":
+            out = {"model": "pose", "pose": []}
+            if getattr(results, "pose_landmarks", None):
+                lm = results.pose_landmarks.landmark
+                pts = [{"x": p.x, "y": p.y, "z": p.z, "v": getattr(p, "visibility", 0.0)} for p in lm]
+                out["pose"] = pts
+            return out
+
+        return {"error": "Unknown model"}
+    
+
+
+
+# ============ WebSocket handler ============
+async def _camera_ws_handler(websocket: WebSocket):
+    await websocket.accept()
+
+    frames: List[np.ndarray] = []
+    fps_hint: float = 30.0
+    patient_id: Optional[str] = None
+    test_name: Optional[str] = None
+    test_id: Optional[str] = None
+    model: str = "hands"      # "hands" | "pose"
+    started: bool = False
+
+    mp_extractor: Optional[MPExtractor] = None
+    dtw_end: Optional[EndOnlyDTW] = None
+
+    try:
         while True:
             msg = await websocket.receive_text()
             data = json.loads(msg)
@@ -360,7 +385,6 @@
 
     except WebSocketDisconnect:
         pass
->>>>>>> 756daecf
     except Exception as e:
         print(f"Authentication error: {e}")
         return None
@@ -402,8 +426,6 @@
 async def health_check():
     return {"status": "healthy", "message": "API is running"}
 
-<<<<<<< HEAD
-=======
 @app.post("/patients/", response_model=Dict)
 async def create_patient(patient: PatientCreate):
     try:
@@ -494,7 +516,6 @@
 async def filter_patients_endpoint(criteria: FilterCriteria):
     return await async_filter_patients(criteria.dict(exclude_none=True))
 
->>>>>>> 756daecf
 # ============ REST: Recordings ============
 @app.post("/upload-video/")
 async def upload_video(
