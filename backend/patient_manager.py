--- conflicted
+++ resolved
@@ -1,9 +1,81 @@
-<<<<<<< HEAD
 from __future__ import annotations
-=======
+
+import asyncio
+import os
+import re
+from datetime import datetime, date
+from typing import Any, Dict, List, Optional, Union
+
 import json
-import os
-import asyncio
+from datetime import datetime
+from sqlalchemy.orm import Session
+from sqlalchemy import create_engine
+from sqlalchemy.orm import sessionmaker, Session
+from fastapi import HTTPException as HttpException
+
+# --- your models & repos ---
+from repo.sql_models import Base, Patient, LabResult, DoctorNote  # Visit, TestResult defined there as well
+from repo.patient_repository import PatientRepository
+from repo.test_repository import TestResultRepository
+from routes.contracts import (
+    PatientCreate, PatientUpdate,
+    PatientResponse, PatientsListResponse,
+    PatientSearchResponse, FilterCriteria,
+    LabResultOut, DoctorNoteOut
+)
+
+# ----------------- DB bootstrap -----------------
+DB_URL = os.getenv("DB_URL", "sqlite:///./app.db")
+engine = create_engine(DB_URL, future=True)
+SessionLocal = sessionmaker(bind=engine, expire_on_commit=False, autoflush=False, future=True)
+Base.metadata.create_all(engine)
+
+# ----------------- Helpers -----------------
+_NUM_RE = re.compile(r"(\d+\.?\d*)")
+_async_lock = asyncio.Lock()
+
+def _parse_number(value, lo: float, hi: float) -> Optional[float]:
+    if value is None:
+        return None
+    if isinstance(value, (int, float)):
+        x = float(value)
+    else:
+        m = _NUM_RE.search(str(value))
+        if not m:
+            return None
+        x = float(m.group(1))
+    if not (lo <= x <= hi):
+        return None
+    return x
+
+def _gen_patient_id(name: str) -> str:
+    base = (name or "").lower().replace(" ", "")[:5] or "pt"
+    return f"{base}{int(datetime.now().timestamp())}"
+
+def _validate(data: Dict[str, Any]) -> Dict[str, str]:
+    errors: Dict[str, str] = {}
+
+    if "name" in data and data["name"] is not None and not isinstance(data["name"], str):
+        errors["name"] = "Name must be a string"
+
+    if "birthDate" in data:
+        bd = data["birthDate"]
+        if bd:
+            try:
+                date.fromisoformat(str(bd))
+            except Exception:
+                errors["birthDate"] = "birthDate must be YYYY-MM-DD"
+
+    if "height" in data and _parse_number(data["height"], 0, 300) is None:
+        errors["height"] = "Height must be a number between 0 and 300 (cm)"
+
+    if "weight" in data and _parse_number(data["weight"], 0, 500) is None:
+        errors["weight"] = "Weight must be a number between 0 and 500 (kg)"
+
+    if "severity" in data:
+        s = str(data["severity"]).strip()
+        if s.lower() in {"low", "medium", "high"} or re.fullmatch(r"Stage [1-5]", s):
+            pass
 from datetime import datetime, timezone
 from typing import Any, Dict, List, Optional, Union
 import threading
@@ -308,525 +380,13 @@
             try:
                 with open(self.file_path, 'r') as f:
                     patients_data = json.load(f)
->>>>>>> 756daecf
-
-import asyncio
-import os
-import re
-from datetime import datetime, date
-from typing import Any, Dict, List, Optional, Union
-
-<<<<<<< HEAD
-import json
-from datetime import datetime
-from sqlalchemy.orm import Session
-from sqlalchemy import create_engine
-from sqlalchemy.orm import sessionmaker, Session
-from fastapi import HTTPException as HttpException
-
-# --- your models & repos ---
-from repo.sql_models import Base, Patient, LabResult, DoctorNote  # Visit, TestResult defined there as well
-from repo.patient_repository import PatientRepository
-from repo.test_repository import TestResultRepository
-from routes.contracts import (
-    PatientCreate, PatientUpdate,
-    PatientResponse, PatientsListResponse,
-    PatientSearchResponse, FilterCriteria,
-    LabResultOut, DoctorNoteOut
-)
-
-# ----------------- DB bootstrap -----------------
-DB_URL = os.getenv("DB_URL", "sqlite:///./app.db")
-engine = create_engine(DB_URL, future=True)
-SessionLocal = sessionmaker(bind=engine, expire_on_commit=False, autoflush=False, future=True)
-Base.metadata.create_all(engine)
-
-# ----------------- Helpers -----------------
-_NUM_RE = re.compile(r"(\d+\.?\d*)")
-_async_lock = asyncio.Lock()
-
-def _parse_number(value, lo: float, hi: float) -> Optional[float]:
-    if value is None:
-        return None
-    if isinstance(value, (int, float)):
-        x = float(value)
-    else:
-        m = _NUM_RE.search(str(value))
-        if not m:
-            return None
-        x = float(m.group(1))
-    if not (lo <= x <= hi):
-        return None
-    return x
-
-def _gen_patient_id(name: str) -> str:
-    base = (name or "").lower().replace(" ", "")[:5] or "pt"
-    return f"{base}{int(datetime.now().timestamp())}"
-
-def _validate(data: Dict[str, Any]) -> Dict[str, str]:
-    errors: Dict[str, str] = {}
-
-    if "name" in data and data["name"] is not None and not isinstance(data["name"], str):
-        errors["name"] = "Name must be a string"
-
-    if "birthDate" in data:
-        bd = data["birthDate"]
-        if bd:
-            try:
-                date.fromisoformat(str(bd))
-            except Exception:
-                errors["birthDate"] = "birthDate must be YYYY-MM-DD"
-=======
-    def _backup_patients(self) -> bool:
-        """Create a backup of the patients file before making changes"""
-        if os.path.exists(self.file_path):
-            backup_path = f"{self.file_path}.backup"
-            try:
-                with open(self.file_path, 'r') as src:
-                    with open(backup_path, 'w') as dst:
-                        dst.write(src.read())
-                return True
+
+                for patient_id, patient_data in patients_data.items():
+                    self.patients[patient_id] = Patient.from_dict(patient_data)
+
+                self._log(f"Loaded {len(self.patients)} patients from {self.file_path}")
             except Exception as e:
-                self._log(f"Error creating backup: {str(e)}")
-        return False
-
-    def _restore_backup(self) -> bool:
-        """Restore the patients file from backup if an operation fails"""
-        backup_path = f"{self.file_path}.backup"
-        if os.path.exists(backup_path):
-            try:
-                with open(backup_path, 'r') as src:
-                    with open(self.file_path, 'w') as dst:
-                        dst.write(src.read())
-                return True
-            except Exception as e:
-                self._log(f"Error restoring backup: {str(e)}")
-        return False
-
-    def save_patients(self) -> bool:
-        """Save all patients to the JSON file with backup support"""
-        self._backup_patients()
-        patients_data = {patient_id: patient.to_dict()
-                         for patient_id, patient in self.patients.items()}
-
-        try:
-            with open(self.file_path, 'w') as f:
-                json.dump(patients_data, f, indent=2)
-            self._log(f"Saved {len(self.patients)} patients to {self.file_path}")
-            return True
-        except Exception as e:
-            self._log(f"Error saving patients: {str(e)}")
-            self._restore_backup()
-            return False
-
-    def validate_patient_data(self, data: Dict) -> Dict:
-        """Validate patient data and return any errors"""
-        errors = {}
-
-        if "name" in data and not isinstance(data["name"], str):
-            errors["name"] = "Name must be a string"
-
-        if "age" in data:
-            if not isinstance(data["age"], int):
-                errors["age"] = "Age must be an integer"
-            elif data["age"] < 0 or data["age"] > 120:
-                errors["age"] = "Age must be between 0 and 120"
-
-        if "height" in data:
-            # Handle both string and numeric inputs
-            height_value = data["height"]
-            if isinstance(height_value, str):
-                # Try to convert string to float
-                try:
-                    # Extract numeric part from string (e.g., "170.0 cm" -> 170.0)
-                    import re
-                    numeric_match = re.search(r'(\d+\.?\d*)', height_value)
-                    if numeric_match:
-                        height_value = float(numeric_match.group(1))
-                    else:
-                        errors["height"] = "Height must contain a valid number"
-                        height_value = None
-                except ValueError:
-                    errors["height"] = "Height must be a valid number"
-                    height_value = None
-            elif not isinstance(height_value, (int, float)):
-                errors["height"] = "Height must be a number"
-                height_value = None
-            
-            if height_value is not None and (height_value < 0 or height_value > 300):
-                errors["height"] = "Height must be between 0 and 300 cm"
-
-        if "weight" in data:
-            # Handle both string and numeric inputs
-            weight_value = data["weight"]
-            if isinstance(weight_value, str):
-                # Try to convert string to float
-                try:
-                    # Extract numeric part from string (e.g., "70.0 kg" -> 70.0)
-                    import re
-                    numeric_match = re.search(r'(\d+\.?\d*)', weight_value)
-                    if numeric_match:
-                        weight_value = float(numeric_match.group(1))
-                    else:
-                        errors["weight"] = "Weight must contain a valid number"
-                        weight_value = None
-                except ValueError:
-                    errors["weight"] = "Weight must be a valid number"
-                    weight_value = None
-            elif not isinstance(weight_value, (int, float)):
-                errors["weight"] = "Weight must be a number"
-                weight_value = None
-            
-            if weight_value is not None and (weight_value < 0 or weight_value > 500):
-                errors["weight"] = "Weight must be between 0 and 500 kg"
-
-        if "severity" in data:
-            severity_norm = (str(data["severity"]) or "").strip().lower()
-            allowed = {"low", "medium", "high", "mild", "moderate", "severe",
-                       "stage 1", "stage 2", "stage 3", "stage 4", "stage 5"}
-            if severity_norm not in allowed:
-                errors["severity"] = "Severity must be one of: Stage 1-5 (or legacy mild/moderate/severe)"
-            elif "severity" not in errors:
-                data["severity"] = normalize_severity(data["severity"])
-
-        return errors
-
-    def add_patient(self, patient: Patient) -> Dict:
-        """Add a new patient or update an existing one"""
-        try:
-            self.patients[patient.patient_id] = patient
-            success = self.save_patients()
-            if success:
-                return {"success": True, "patient_id": patient.patient_id}
-            else:
-                return {"success": False, "error": "Failed to save patient data"}
-        except Exception as e:
-            return {"success": False, "error": str(e)}
-
-    def get_patient(self, patient_id: str) -> Optional[Patient]:
-        """Get a patient by ID"""
-        return self.patients.get(patient_id)
-
-    def get_all_patients(self, skip: int = 0, limit: int = 100) -> List[Patient]:
-        """
-        Get all patients with pagination support
-
-        Args:
-            skip: Number of patients to skip
-            limit: Maximum number of patients to return
-
-        Returns:
-            List of Patient objects
-        """
-        all_patients = list(self.patients.values())
-        return all_patients[skip:skip + limit]
-
-    def count_patients(self) -> int:
-        """Return the total number of patients"""
-        return len(self.patients)
-
-    def delete_patient(self, patient_id: str) -> Dict:
-        """Delete a patient by ID"""
-        if patient_id in self.patients:
-            try:
-                del self.patients[patient_id]
-                success = self.save_patients()
-                if success:
-                    return {"success": True}
-                else:
-                    return {"success": False, "error": "Failed to save changes"}
-            except Exception as e:
-                return {"success": False, "error": str(e)}
-        return {"success": False, "error": "Patient not found"}
-
-    def update_patient(self, patient_id: str, updated_data: Dict) -> Dict:
-        """Update a patient's information"""
-        print(f"Updating patient {patient_id} with data: {updated_data}")
-        
-        patient = self.get_patient(patient_id)
-        if not patient:
-            print(f"Patient {patient_id} not found")
-            return {"success": False, "error": "Patient not found"}
-
-        print(f"Found patient: {patient.name}")
-
-        # Validate the data
-        validation_errors = self.validate_patient_data(updated_data)
-        if validation_errors:
-            print(f"Validation errors: {validation_errors}")
-            return {"success": False, "errors": validation_errors}
-
-        try:
-            # Update patient fields
-            if "name" in updated_data:
-                patient.name = updated_data["name"]
-            if "age" in updated_data:
-                patient.age = updated_data["age"]
-            if "height" in updated_data:
-                # Convert string to float if needed
-                height_value = updated_data["height"]
-                if isinstance(height_value, str):
-                    import re
-                    numeric_match = re.search(r"(\d+\.?\d*)", height_value)
-                    patient.height = float(numeric_match.group(1)) if numeric_match else 0.0
-                else:
-                    patient.height = float(height_value)
-            if "weight" in updated_data:
-                # Convert string to float if needed
-                weight_value = updated_data["weight"]
-                if isinstance(weight_value, str):
-                    import re
-                    numeric_match = re.search(r"(\d+\.?\d*)", weight_value)
-                    patient.weight = float(numeric_match.group(1)) if numeric_match else 0.0
-                else:
-                    patient.weight = float(weight_value)
-            if "lab_results_history" in updated_data:
-                patient.lab_results_history = patient._normalize_lab_history_entries(
-                    updated_data["lab_results_history"] or []
-                )
-            if "doctors_notes_history" in updated_data:
-                patient.doctors_notes_history = patient._normalize_doctor_notes_history_entries(
-                    updated_data["doctors_notes_history"] or []
-                )
-            if "severity" in updated_data:
-                patient.severity = normalize_severity(updated_data["severity"])
-
-            success = self.save_patients()
-            if success:
-                return {"success": True, "patient_id": patient_id}
-            else:
-                return {"success": False, "error": "Failed to save changes"}
-        except Exception as e:
-            return {"success": False, "error": str(e)}
-
-    def search_patients(self, query: str) -> List[Patient]:
-        """
-        Search for patients by name
-
-        Args:
-            query: Search query string
-
-        Returns:
-            List of matching Patient objects
-        """
-        query = query.lower()
-        return [
-            patient for patient in self.patients.values()
-            if query in patient.name.lower()
-        ]
-
-    def filter_patients(self, criteria: Dict) -> List[Patient]:
-        """
-        Filter patients based on criteria
-
-        Args:
-            criteria: Dictionary with filter criteria
-
-        Returns:
-            List of matching Patient objects
-        """
-        filtered_patients = list(self.patients.values())
-
-        if "min_age" in criteria:
-            filtered_patients = [p for p in filtered_patients if p.age >= criteria["min_age"]]
-
-        if "max_age" in criteria:
-            filtered_patients = [p for p in filtered_patients if p.age <= criteria["max_age"]]
-
-        if "severity" in criteria:
-            desired = normalize_severity(criteria["severity"])
-            filtered_patients = [p for p in filtered_patients if p.severity == desired]
-
-        return filtered_patients
-
-    def add_patients_bulk(self, patients: List[Patient]) -> Dict:
-        """
-        Add multiple patients at once
-
-        Args:
-            patients: List of Patient objects to add
-
-        Returns:
-            Dictionary with success status and added patient IDs
-        """
-        try:
-            added_ids = []
-            for patient in patients:
-                self.patients[patient.patient_id] = patient
-                added_ids.append(patient.patient_id)
-
-            success = self.save_patients()
-            if success:
-                return {"success": True, "patient_ids": added_ids}
-            else:
-                return {"success": False, "error": "Failed to save patients"}
-        except Exception as e:
-            return {"success": False, "error": str(e)}
-
-    def export_patients_csv(self, file_path: str) -> bool:
-        """
-        Export all patients to a CSV file
-
-        Args:
-            file_path: Path to save the CSV file
-
-        Returns:
-            True if successful, False otherwise
-        """
-        try:
-            import csv
-
-            # Get all patient data
-            patients = list(self.patients.values())
-
-            # Define CSV fields using normalized history summaries
-            fields = [
-                "patient_id",
-                "name",
-                "birthDate",
-                "height",
-                "weight",
-                "severity",
-                "latest_lab_result",
-                "latest_lab_result_date",
-                "latest_lab_result_added_by",
-                "latest_doctor_note",
-                "latest_doctor_note_date",
-                "latest_doctor_note_added_by",
-            ]
-
-            # Write to CSV
-            with open(file_path, 'w', newline='') as f:
-                writer = csv.DictWriter(f, fieldnames=fields)
-                writer.writeheader()
-
-                for patient in patients:
-                    data = patient.to_dict()
-                    latest_lab = data.get("latest_lab_result") or {}
-                    latest_note = data.get("latest_doctor_note") or {}
-                    row = {
-                        "patient_id": data.get("patient_id", ""),
-                        "name": data.get("name", ""),
-                        "birthDate": data.get("birthDate", ""),
-                        "height": data.get("height", ""),
-                        "weight": data.get("weight", ""),
-                        "severity": data.get("severity", ""),
-                        "latest_lab_result": latest_lab.get("results", ""),
-                        "latest_lab_result_date": latest_lab.get("date", ""),
-                        "latest_lab_result_added_by": latest_lab.get("added_by", ""),
-                        "latest_doctor_note": latest_note.get("note", ""),
-                        "latest_doctor_note_date": latest_note.get("date", ""),
-                        "latest_doctor_note_added_by": latest_note.get("added_by", ""),
-                    }
-                    writer.writerow(row)
-
-            return True
-        except Exception as e:
-            self._log(f"Error exporting to CSV: {str(e)}")
-            return False
-
-    # Async methods for FastAPI
-    async def async_add_patient(self, patient: Patient) -> Dict:
-        """Add a patient with concurrency protection"""
-        async with self._lock:
-            return self.add_patient(patient)
-
-    async def async_get_patient(self, patient_id: str) -> Optional[Patient]:
-        """Get a patient with concurrency protection"""
-        async with self._lock:
-            return self.get_patient(patient_id)
-
-    async def async_update_patient(self, patient_id: str, updated_data: Dict) -> Dict:
-        """Update a patient with concurrency protection"""
-        async with self._lock:
-            return self.update_patient(patient_id, updated_data)
-
-    async def async_delete_patient(self, patient_id: str) -> Dict:
-        """Delete a patient with concurrency protection"""
-        async with self._lock:
-            return self.delete_patient(patient_id)
-
-    async def async_get_all_patients(self, skip: int = 0, limit: int = 100) -> List[Patient]:
-        """Get all patients with concurrency protection"""
-        async with self._lock:
-            return self.get_all_patients(skip, limit)
-
-    async def async_search_patients(self, query: str) -> List[Patient]:
-        """Search patients with concurrency protection"""
-        async with self._lock:
-            return self.search_patients(query)
-
-    async def async_filter_patients(self, criteria: Dict) -> List[Patient]:
-        """Filter patients with concurrency protection"""
-        async with self._lock:
-            return self.filter_patients(criteria)
-
-    async def async_count_patients(self) -> int:
-        """Count patients with concurrency protection"""
-        async with self._lock:
-            return self.count_patients()
-
-
-# Utility functions for API integration
-def create_patient(name: str,
-                   birthDate: str,
-                   height: float,
-                   weight: float,
-                   severity: str = "low",
-                   lab_results_history: Optional[List[Dict]] = None,
-                   doctors_notes_history: Optional[List[Dict]] = None) -> Dict:
-    """Create a new patient and return their data"""
-    manager = PatientManager()
-
-    patient = Patient(
-        name=name,
-        birthDate=birthDate,
-        height=height,
-        weight=weight,
-        severity=severity,
-        lab_results_history=lab_results_history or [],
-        doctors_notes_history=doctors_notes_history or []
-    )
-
-    return manager.add_patient(patient)
-
-
-def get_patient_info(patient_id: str) -> Dict:
-    """Get a patient's information"""
-    manager = PatientManager()
-    patient = manager.get_patient(patient_id)
-
-    if patient:
-        return {"success": True, "patient": patient.to_dict()}
-    return {"success": False, "error": "Patient not found"}
-
-
-def get_all_patients_info(skip: int = 0, limit: int = 100) -> Dict:
-    """Get information for all patients with pagination"""
-    manager = PatientManager()
-    patients = manager.get_all_patients(skip, limit)
-    total = manager.count_patients()
-
-    return {
-        "success": True,
-        "patients": [patient.to_dict() for patient in patients],
-        "total": total,
-        "skip": skip,
-        "limit": limit
-    }
-
->>>>>>> 756daecf
-
-    if "height" in data and _parse_number(data["height"], 0, 300) is None:
-        errors["height"] = "Height must be a number between 0 and 300 (cm)"
-
-    if "weight" in data and _parse_number(data["weight"], 0, 500) is None:
-        errors["weight"] = "Weight must be a number between 0 and 500 (kg)"
-
-    if "severity" in data:
-        s = str(data["severity"]).strip()
-        if s.lower() in {"low", "medium", "high"} or re.fullmatch(r"Stage [1-5]", s):
-            pass
+                self._log(f"Error loading patients: {str(e)}")
         else:
             errors["severity"] = f"Severity must be one of: low, medium, high, or Stage 1..5{s}"
 
@@ -972,7 +532,6 @@
         if not dbp:
             return {"success": False, "error": "Patient not found"}
 
-<<<<<<< HEAD
         # --- Patch basic Patient columns ---
         changed = False
         if "name" in updated_data:
@@ -1013,41 +572,6 @@
                 note=updated_data["doctors_notes"][0]["note"],
                 added_by="system",
             )
-=======
-# Async utility functions for FastAPI
-async def async_create_patient(name: str,
-                               birthDate: str,
-                               height: float,
-                               weight: float,
-                               severity: str = "low",
-                               lab_results_history: Optional[List[Dict]] = None,
-                               doctors_notes_history: Optional[List[Dict]] = None) -> Dict:
-    """Create a new patient asynchronously"""
-    manager = PatientManager()
-
-    patient = Patient(
-        name=name,
-        birthDate=birthDate,
-        height=height,
-        weight=weight,
-        severity=severity,
-        lab_results_history=lab_results_history or [],
-        doctors_notes_history=doctors_notes_history or []
-    )
-
-    return await manager.async_add_patient(patient)
-
-
-async def async_get_patient_info(patient_id: str) -> Dict:
-    """Get a patient's information asynchronously"""
-    manager = PatientManager()
-    patient = await manager.async_get_patient(patient_id)
-
-    if patient:
-        return {"success": True, "patient": patient.to_dict()}
-    return {"success": False, "error": "Patient not found"}
-
->>>>>>> 756daecf
 
 
         
@@ -1132,70 +656,6 @@
 # TestHistoryManager refactor -> SQL TestResultRepository
 # =========================
 class TestHistoryManager:
-<<<<<<< HEAD
-    """
-    Backed by TestResultRepository instead of a JSON file.
-    """
-
-    def __init__(self) -> None:
-        pass
-
-    def get_patient_tests(self, patient_id: str) -> List[Dict[str, Any]]:
-        with SessionLocal() as session:
-            trepo = TestResultRepository(session)
-            results = trepo.get_by_patient(patient_id)
-            out: List[Dict[str, Any]] = []
-            for r in results:
-                out.append({
-                    "test_id": r.test_id,
-                    "patient_id": r.patient_id,
-                    "test_name": r.test_name,
-                    "test_date": r.test_date.isoformat() if r.test_date else None,
-                    "recording_file": r.recording_file,
-                    "frame_count": r.frame_count,
-                    "keypoints": r.keypoints,
-                })
-            return out
-
-    def add_patient_test(self, patient_id: str, test_data: Dict[str, Any]) -> Dict[str, Any]:
-        with SessionLocal() as session:
-            trepo = TestResultRepository(session)
-
-            # parse date if sent as ISO string
-            raw_dt = test_data.get("test_date")
-            parsed_dt = None
-            if raw_dt:
-                parsed_dt = datetime.fromisoformat(raw_dt)
-
-            from repo.sql_models import TestResult
-            new_test = TestResult(
-                patient_id=patient_id,
-                test_name=test_data.get("test_name"),
-                test_date=parsed_dt,
-                recording_file=test_data.get("recording_file"),
-                frame_count=test_data.get("frame_count"),
-                keypoints=test_data.get("keypoints"),
-            )
-            new_test = trepo.add(new_test)
-            return {"success": True, "test_id": new_test.test_id}
-
-    def get_all_tests(self) -> Dict[str, List[Dict[str, Any]]]:
-        with SessionLocal() as session:
-            trepo = TestResultRepository(session)
-            results = trepo.list()
-            by_pid: Dict[str, List[Dict[str, Any]]] = {}
-            for r in results:
-                by_pid.setdefault(r.patient_id, []).append({
-                    "test_id": r.test_id,
-                    "patient_id": r.patient_id,
-                    "test_name": r.test_name,
-                    "test_date": r.test_date.isoformat() if r.test_date else None,
-                    "recording_file": r.recording_file,
-                    "frame_count": r.frame_count,
-                    "keypoints": r.keypoints,
-                })
-            return by_pid
-=======
     _lock = threading.Lock()
 
     _TEST_LABELS = {
@@ -1365,4 +825,65 @@
             if changed:
                 self._save()
             return all_tests
->>>>>>> 756daecf
+    """
+    Backed by TestResultRepository instead of a JSON file.
+    """
+
+    def __init__(self) -> None:
+        pass
+
+    def get_patient_tests(self, patient_id: str) -> List[Dict[str, Any]]:
+        with SessionLocal() as session:
+            trepo = TestResultRepository(session)
+            results = trepo.get_by_patient(patient_id)
+            out: List[Dict[str, Any]] = []
+            for r in results:
+                out.append({
+                    "test_id": r.test_id,
+                    "patient_id": r.patient_id,
+                    "test_name": r.test_name,
+                    "test_date": r.test_date.isoformat() if r.test_date else None,
+                    "recording_file": r.recording_file,
+                    "frame_count": r.frame_count,
+                    "keypoints": r.keypoints,
+                })
+            return out
+
+    def add_patient_test(self, patient_id: str, test_data: Dict[str, Any]) -> Dict[str, Any]:
+        with SessionLocal() as session:
+            trepo = TestResultRepository(session)
+
+            # parse date if sent as ISO string
+            raw_dt = test_data.get("test_date")
+            parsed_dt = None
+            if raw_dt:
+                parsed_dt = datetime.fromisoformat(raw_dt)
+
+            from repo.sql_models import TestResult
+            new_test = TestResult(
+                patient_id=patient_id,
+                test_name=test_data.get("test_name"),
+                test_date=parsed_dt,
+                recording_file=test_data.get("recording_file"),
+                frame_count=test_data.get("frame_count"),
+                keypoints=test_data.get("keypoints"),
+            )
+            new_test = trepo.add(new_test)
+            return {"success": True, "test_id": new_test.test_id}
+
+    def get_all_tests(self) -> Dict[str, List[Dict[str, Any]]]:
+        with SessionLocal() as session:
+            trepo = TestResultRepository(session)
+            results = trepo.list()
+            by_pid: Dict[str, List[Dict[str, Any]]] = {}
+            for r in results:
+                by_pid.setdefault(r.patient_id, []).append({
+                    "test_id": r.test_id,
+                    "patient_id": r.patient_id,
+                    "test_name": r.test_name,
+                    "test_date": r.test_date.isoformat() if r.test_date else None,
+                    "recording_file": r.recording_file,
+                    "frame_count": r.frame_count,
+                    "keypoints": r.keypoints,
+                })
+            return by_pid